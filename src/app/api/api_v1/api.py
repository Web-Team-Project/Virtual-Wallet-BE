--- conflicted
+++ resolved
@@ -2,11 +2,7 @@
 from fastapi import APIRouter
 
 from app.api.api_v1.endpoints import (
-<<<<<<< HEAD
-    auth, card, transaction, category
-=======
-    auth, user, card, transaction
->>>>>>> 2218b28e
+    auth, user, card, transaction, category
 )
 
 api_router = APIRouter()
@@ -34,13 +30,10 @@
     transaction.router,
     prefix="",
     tags=["Transactions"],
-<<<<<<< HEAD
 )
 
 api_router.include_router(
     category.router,
     prefix="",
     tags=["Category"]
-=======
->>>>>>> 2218b28e
 )