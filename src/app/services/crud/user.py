from fastapi import HTTPException, status
from sqlalchemy import or_, select, update
from sqlalchemy.future import select
from app.schemas.user import UserBase
from app.sql_app.models.models import Card, User, Category, Contact, Transaction
from sqlalchemy.ext.asyncio import AsyncSession
from uuid import UUID
from app.sql_app.database import engine


<<<<<<< HEAD
async def create_user(userinfo, db: AsyncSession):
    result = await db.execute(select(User).where(User.email == userinfo["email"]))
    user = result.scalars().first()
    if user:
        res = (
            update(User)
            .where(User.email == userinfo["email"])
            .values(
=======
async def create_user(userinfo):
    """
    Create a new user using Google OAuth2 or update the existing one.
        Parameters:
            userinfo (dict): The user information.
        Returns:
            User: The created or updated user object.
    """
    async with AsyncSession(engine) as session:
        result = await session.execute(select(User).where(User.email == userinfo["email"]))
        user = result.scalars().first()
        if user:
            res = (update(User).where(User.email == userinfo["email"]).values(
                    sub=userinfo["sub"],
                    name=userinfo["name"],
                    given_name=userinfo["given_name"],
                    family_name=userinfo["family_name"],
                    picture=userinfo["picture"],
                    email_verified=userinfo["email_verified"],
                    locale=userinfo["locale"],
                    is_active=True,
                    is_blocked=False,
                    is_admin=user.is_admin))
            await session.execute(res)
        else:
            new_user = User(
>>>>>>> e189965c
                sub=userinfo["sub"],
                name=userinfo["name"],
                given_name=userinfo["given_name"],
                family_name=userinfo["family_name"],
                picture=userinfo["picture"],
                email_verified=userinfo["email_verified"],
                locale=userinfo["locale"],
                is_active=True,
                is_blocked=False,
                is_admin=user.is_admin,
            )
        )
        await db.execute(res)
    else:
        new_user = User(
            sub=userinfo["sub"],
            name=userinfo["name"],
            given_name=userinfo["given_name"],
            family_name=userinfo["family_name"],
            picture=userinfo["picture"],
            email=userinfo["email"],
            email_verified=userinfo["email_verified"],
            locale=userinfo["locale"],
            is_active=True,
            is_blocked=False,
            is_admin=False,
        )
        db.add(new_user)
        await db.commit()
        await db.refresh(new_user)


async def user_info(db: AsyncSession, current_user: UserBase):
    """
    View user's email and all associated cards, categories, contacts, and transactions.
        Parameters:
            db (AsyncSession): The database session.
            current_user (UserBase): The current user.
        Returns:
            dict: A dictionary with the user details.
    """
    result_cards = await db.execute(select(Card).where(Card.user_id == current_user.id))
    result_categories = await db.execute(select(Category).where(Category.user_id == current_user.id))
    result_contacts = await db.execute(select(Contact).where(Contact.user_id == current_user.id))
    result_transactions = await db.execute(
        select(Transaction).join(Card).where(Card.user_id == current_user.id))

    return {"email": current_user.email,
            "cards": result_cards.scalars().all(),
            "categories": result_categories.scalars().all(),
            "contacts": result_contacts.scalars().all(),
            "transactions": result_transactions.scalars().all(),}


async def get_user_by_id(user_id: UUID, db: AsyncSession) -> User:
    """View user's details by id."""
    result = await db.execute(select(User).where(User.id == user_id))
    db_user = result.scalars().first()
    return db_user


async def get_user_by_email(email: str, db: AsyncSession) -> User:
    """
    View user's details by email.
        Parameters:
            email (str): The email of the user.
            db (AsyncSession): The database session.
        Returns:
            User: The user details.
    """
    result = await db.execute(select(User).where(User.email == email))
    db_user = result.scalars().first()
    return db_user


async def add_phone(phone_number, db: AsyncSession, current_user: User) -> User:
    """
    Add a phone number to the user's account if registered without one. The phone number must be unique.
        Parameters:
            phone_number (str): The phone number to add.
            db (AsyncSession): The database session.
            current_user (User): The current user.
        Returns:
            dict: A dictionary with the message that the phone number is added successfully.
    """
    result = await db.execute(select(User).where(User.id == current_user.id))
    db_user = result.scalars().first()
    if db_user.phone_number:
        raise HTTPException(status_code=status.HTTP_400_BAD_REQUEST, 
                            detail="Phone number already taken.")
    db_user.phone_number = phone_number.phone_number
    await db.commit()
    await db.refresh(db_user)
    return {"message": "Phone number updated successfully."}


async def update_user_role(user_id: UUID, db: AsyncSession, current_user: User) -> User:
    """
    Update user's role to admin if authorized.
        Parameters:
            user_id (UUID): The ID of the user.
            db (AsyncSession): The database session.
            current_user (User): The current user.
        Returns:
            dict: A dictionary with the message that the user role is updated successfully.
    """
    if not current_user.is_admin:
        raise HTTPException(status_code=status.HTTP_403_FORBIDDEN, 
                            detail="You are not authorized to perform this action.")
    db_user = await db.get(User, user_id)
    if not db_user:
        raise HTTPException(status_code=status.HTTP_404_NOT_FOUND, 
                            detail="User not found.")
    db_user.is_admin = True
    await db.commit()
    await db.refresh(db_user)
    return {"message": "User role updated successfully."}


async def deactivate_user(user_id: UUID, db: AsyncSession, current_user: User) -> User:
    """
    Deactivate user's account if authorized. Unable to log in.
        Parameters:
            user_id (UUID): The ID of the user.
            db (AsyncSession): The database session.
            current_user (User): The current user.
        Returns:
            dict: A dictionary with the message that the user is deactivated successfully.
    """
    if not current_user.is_admin:
        raise HTTPException(status_code=status.HTTP_403_FORBIDDEN, 
                            detail="You are not authorized to perform this action.")
    result = await db.execute(select(User).where(User.id == user_id))
    user = result.scalars().first()
    if not user:
        raise HTTPException(status_code=status.HTTP_404_NOT_FOUND, 
                            detail="User not found.")
    user.is_active = False
    await db.commit()
    await db.refresh(user)
    return {"message": "User deactivated successfully."}


async def block_user(user_id: UUID, db: AsyncSession, current_user: User):
    """
    Block user's account if authorized. Unable to send or receive transactions.
        Parameters:
            user_id (UUID): The ID of the user.
            db (AsyncSession): The database session.
            current_user (User): The current user.
        Returns:
            User: The blocked user object.
    """
    if not current_user.is_admin:
        raise HTTPException(status_code=status.HTTP_403_FORBIDDEN, 
                            detail="You are not authorized to perform this action.")
    db_user = await get_user_by_id(user_id, db)
    if not db_user:
        raise HTTPException(status_code=status.HTTP_404_NOT_FOUND, 
                            detail="User not found.")
    db_user.is_blocked = True
    await db.commit()
    await db.refresh(db_user)
    return db_user


async def unblock_user(user_id: UUID, db: AsyncSession, current_user: User):
    """
    Unblock user's account if authorized. Able to send and receive transactions.
        Parameters:
            user_id (UUID): The ID of the user.
            db (AsyncSession): The database session.
            current_user (User): The current user.
        Returns:
            User: The unblocked user object.
    """
    if not current_user.is_admin:
        raise HTTPException(status_code=status.HTTP_403_FORBIDDEN, 
                            detail="You are not authorized to perform this action.")
    db_user = await get_user_by_id(user_id, db)
    if not db_user:
        raise HTTPException(status_code=status.HTTP_404_NOT_FOUND, 
                            detail="User not found.")
    db_user.is_blocked = False
    await db.commit()
    await db.refresh(db_user)
    return db_user


async def search_users(db: AsyncSession, skip: int, limit: int, current_user: User, search: str = None):
    """
    View all users and their details. It also allows searching by email or phone number.
        Parameters:
            db (AsyncSession): The database session.
            skip (int): The number of users to skip.
            limit (int): The number of users to return.
            current_user (User): The current user.
            search (str): The search query.
        Returns:
            list: A list of users with their details.
    """
    if not current_user.is_admin:
        raise HTTPException(status_code=status.HTTP_403_FORBIDDEN,
                            detail="You are not authorized to perform this action.")
    if search is None:
        result = await db.execute(select(User).offset(skip).limit(limit))
    else:
        result = await db.execute(select(User)
                                  .where(or_(User.email.contains(search), User.phone_number.contains(search)))
                                  .offset(skip).limit(limit))
    users = result.scalars().all()
    return users<|MERGE_RESOLUTION|>--- conflicted
+++ resolved
@@ -8,16 +8,6 @@
 from app.sql_app.database import engine
 
 
-<<<<<<< HEAD
-async def create_user(userinfo, db: AsyncSession):
-    result = await db.execute(select(User).where(User.email == userinfo["email"]))
-    user = result.scalars().first()
-    if user:
-        res = (
-            update(User)
-            .where(User.email == userinfo["email"])
-            .values(
-=======
 async def create_user(userinfo):
     """
     Create a new user using Google OAuth2 or update the existing one.
@@ -44,37 +34,20 @@
             await session.execute(res)
         else:
             new_user = User(
->>>>>>> e189965c
                 sub=userinfo["sub"],
                 name=userinfo["name"],
                 given_name=userinfo["given_name"],
                 family_name=userinfo["family_name"],
                 picture=userinfo["picture"],
+                email=userinfo["email"],
                 email_verified=userinfo["email_verified"],
                 locale=userinfo["locale"],
                 is_active=True,
                 is_blocked=False,
-                is_admin=user.is_admin,
-            )
-        )
-        await db.execute(res)
-    else:
-        new_user = User(
-            sub=userinfo["sub"],
-            name=userinfo["name"],
-            given_name=userinfo["given_name"],
-            family_name=userinfo["family_name"],
-            picture=userinfo["picture"],
-            email=userinfo["email"],
-            email_verified=userinfo["email_verified"],
-            locale=userinfo["locale"],
-            is_active=True,
-            is_blocked=False,
-            is_admin=False,
-        )
-        db.add(new_user)
-        await db.commit()
-        await db.refresh(new_user)
+                is_admin=False,)
+            session.add(new_user)
+            await session.commit()
+            await session.refresh(new_user)
 
 
 async def user_info(db: AsyncSession, current_user: UserBase):
