from datetime import datetime
from pydantic import BaseModel


class TransactionBase(BaseModel):
    amount: int
    timestamp: datetime
    category: str
<<<<<<< HEAD
    is_recurring: bool
=======
    is_reccuring: bool
>>>>>>> 2218b28e
    card_id: int
    user_id: int
    category_id: int


class TransactionCreate(TransactionBase):
    pass


class Transaction(TransactionBase):
    id: int

    class Config:
        from_attributes = True<|MERGE_RESOLUTION|>--- conflicted
+++ resolved
@@ -6,13 +6,10 @@
     amount: int
     timestamp: datetime
     category: str
-<<<<<<< HEAD
     is_recurring: bool
-=======
-    is_reccuring: bool
->>>>>>> 2218b28e
     card_id: int
     user_id: int
+    category_id: int
     category_id: int
 
 
