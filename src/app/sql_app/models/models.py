--- conflicted
+++ resolved
@@ -10,11 +10,7 @@
 class User(Base):
     __tablename__ = "users"
 
-<<<<<<< HEAD
-    id = Column(Integer, primary_key=True, index=True, autoincrement=True) #uuid
-=======
     id = Column(UUID(as_uuid=True), primary_key=True, index=True, default=uuid.uuid4, unique=True, nullable=False)
->>>>>>> 2218b28e
     sub = Column(String, unique=True, index=True)
     name = Column(String)
     given_name = Column(String)
@@ -31,11 +27,7 @@
 class Card(Base):
     __tablename__ = "cards"
 
-<<<<<<< HEAD
-    id = Column(Integer, primary_key=True, index=True) ##uuid
-=======
     id = Column(UUID(as_uuid=True), primary_key=True, index=True, default=uuid.uuid4, unique=True, nullable=False)
->>>>>>> 2218b28e
     number = Column(String, unique=True, index=True)
     card_holder = Column(String)
     exp_date = Column(Date)
@@ -50,25 +42,14 @@
 class Transaction(Base):
     __tablename__ = "transactions"
 
-<<<<<<< HEAD
-    id = Column(Integer, primary_key=True, index=True) ## UUid
+    id = Column(UUID(as_uuid=True), primary_key=True, index=True, default=uuid.uuid4, unique=True, nullable=False)
     amount = Column(Integer)
     timestamp = Column(DateTime(timezone=True))
     category = Column(String)
     is_recurring = Column(Boolean)
-    card_id = Column(Integer, ForeignKey("cards.id"))
-    user_id = Column(Integer, ForeignKey("users.id"))
-    category_id = Column(Integer, ForeignKey("categories.id"))
-=======
-    id = Column(UUID(as_uuid=True), primary_key=True, index=True, default=uuid.uuid4, unique=True, nullable=False)
-    amount = Column(Integer)
-    timestamp = Column(DateTime(timezone=True))
-    category = Column(String)
-    is_reccuring = Column(Boolean)
     card_id = Column(UUID(as_uuid=True), ForeignKey("cards.id"))
     user_id = Column(UUID(as_uuid=True), ForeignKey("users.id"))
     category_id = Column(UUID(as_uuid=True), ForeignKey("categories.id"))
->>>>>>> 2218b28e
 
     card = relationship("Card", back_populates="transactions")
     user = relationship("User", back_populates="transactions")
